# Changelog
All notable changes to the rage CLI tools themselves will be documented in this
file. Changes to the [age crate](../age/CHANGELOG.md) also apply to the rage CLI
tools, and are not duplicated here.

The format is based on [Keep a Changelog](https://keepachangelog.com/en/1.0.0/),
and this project adheres to Rust's notion of
[Semantic Versioning](https://semver.org/spec/v2.0.0.html). All versions prior
to 1.0.0 are beta releases.

## [Unreleased]

<<<<<<< HEAD
## [0.11.0] - 2024-11-03
### Added
- Partial French translation!

### Fixed
- [Unix] Files can now be encrypted with `rage --passphrase` when piped over
  stdin, without requiring an explicit `-` argument as `INPUT`.
=======
## [0.6.1, 0.7.2, 0.8.2, 0.9.3, 0.10.1] - 2024-11-18
### Security
- The age plugin protocol previously allowed plugin names that could be
  interpreted as file paths. Under certain conditions, this could lead to a
  different binary being executed as an age plugin than intended. Plugin names
  are now required to only contain alphanumeric characters or the four special
  characters `+-._`.
>>>>>>> 62f15b9d

## [0.10.0] - 2024-02-04
### Added
- Russian translation!
- `rage-keygen -y IDENTITY_FILE` to convert identity files to recipients.
- Elvish completions to the Debian package. These are not automatically
  discovered; Elvish users will need to manually import them.
- Localized manpages to the Debian package.

### Changed
- MSRV is now 1.65.0.
- Migrated from `gumdrop` to `clap` for argument parsing.
- `-R/--recipients-file` and `-i/--identity` now support "read-once" files, like
  those used by process substitution (`-i <(other_binary get-age-identity)`) and
  named pipes.
- The filename `-` (hyphen) is now treated as an explicit request to read from
  standard input when used with `-R/--recipients-file` or `-i/--identity`. It
  must only occur once across the `-R/--recipients-file` and `-i/--identity`
  flags, and the input file. It cannot be used if the input file is omitted.

### Fixed
- OpenSSH private keys passed to `-i/--identity` that contain invalid public
  keys are no longer ignored when encrypting, and instead cause an error.
- Weak `ssh-rsa` public keys that are smaller than 2048 bits are now rejected.
- `rage-keygen` no longer overwrites existing key files with the `-o/--output`
  flag. This was its behaviour prior to 0.6.0, but was unintentionally changed
  when `rage` was modified to overwrite existing files. Key file overwriting can
  still be achieved by omitting `-o/--output` and instead piping stdout to the
  file.
- `rage-keygen` now prints fatal errors directly instead of them being hidden
  behind the `RUST_LOG=error` environment variable. It also now sets its return
  code appropriately instead of always returning 0.
- The Debian package now uses the correct installation paths for fish and Zsh
  completions.

## [0.9.2] - 2023-06-12
### Changed
- Increased parsing speed of age file headers. For single-recipient encrypted
  files, decryption throughput increases by 6% for medium (< 1MiB) files, and
  over 40% for small (< 10kiB) files.
- The `pinentry` binary used to request passphrases can now be set manually with
  the `PINENTRY_PROGRAM` environment variable. It accepts either a binary name
  or a path. Setting this to the empty string will disable `pinentry` usage and
  fall back to the CLI interface.
- Linux release binaries are now built using Ubuntu 20.04.

## [0.9.1] - 2023-03-24
### Added
- Support for encrypted OpenSSH keys exported from 1Password.

## [0.9.0] - 2022-10-27
### Changed
- MSRV is now 1.59.0.

### Fixed
- Encryption now returns an error if the file would be encrypted to no
  recipients. This can occur if only `-R/--recipients-file` flags are provided,
  and they all point to files that contain only "#" prefixed comments and empty
  lines.

## [0.8.1] - 2022-06-18
### Security
- Require `age 0.8.1`. See the [`age` crate changelog](../age/CHANGELOG.md) for
  details.

## [0.8.0] - 2022-05-02
### Changed
- MSRV is now 1.56.0.
- When both reading input from the terminal (e.g. if the user is typing the
  plaintext to be encrypted) and writing output to the terminal, `rage` now
  buffers the output until the input is finished, so the output doesn't get in
  the way of typing.
- A warning is now displayed if `rage` detects that the file being encrypted
  starts with the age magic string or armor begin marker (indicating that an
  age-encrypted file is being double-encrypted). The file is still encrypted.
- A message is now printed if a plugin takes longer than 10 seconds to encrypt
  or decrypt its header entry (for example, if the plugin is waiting on some
  user interaction that hasn't occurred yet).

### Fixed
- Decryption now returns an error when given a passphrase-encrypted file if
  `-i/--identity` is present. Previously this could result in scripts hanging
  forever (given that passphrase decryption is intentionally not scriptable).

## [0.7.1] - 2021-12-27
### Fixed
- Fixed a bug in 0.7.0 where non-canonical recipient stanza bodies in an age
  file header would cause `rage` to crash instead of being rejected.

## [0.7.0] - 2021-10-18
### Added
- `-i/--identity` now accepts passphrase-encrypted age identity files.
- The `-j PLUGIN_NAME` flag, which allows decrypting with a plugin using its
  "default mode" (in which no identity-specific information is required). This
  flag is equivalent to using `-i/--identity` with an identity file containing
  the default plugin identity (containing no data).

### Changed
- MSRV is now 1.51.0.
- `*-linux.tar.gz` release binaries are now built with Ubuntu 18.04, and require
  a system with a minimum of `glibc 2.27`.

## [0.6.0] - 2021-05-02
### Added
- Plugin support!
  - The new [`age-plugin`](https://crates.io/crates/age-plugin) crate provides
    a Rust API for building age plugins.
  - See https://hackmd.io/@str4d/age-plugin-spec for the beta specification.
- The `-R/--recipients-file` flag, which accepts a path to a file containing age
  recipients, one per line (ignoring "#" prefixed comments and empty lines).
- The `-e/--encrypt` flag, to allow encryption to be an explicit choice (instead
  of relying on `-d/--decrypt` not being present).

### Changed
- MSRV is now 1.47.0.
- `-o/--output` will now *overwrite* existing files instead of returning an
  error. This makes the behaviour consistent with most UNIX tools, as well as
  when using pipes.
- Files encrypted with this version of `rage` might not decrypt with previous
  beta versions, due to changes in how stanza bodies are canonically encoded.
  This should only affect a small fraction of files (if grease that triggers the
  change is added, which has a 3% chance per file).
- `-r/--recipient` now has the specific type "recipient" which better reflects
  its name, rather than the ambiguous "source of recipients" it was previously.
- `-i/--identity` can now be used when encrypting files. This requires the
  `-e/--encrypt` flag (to prevent ambiguity, e.g. if the user wants to decrypt
  but forgets the `-d/--decrypt` flag).
- `*-linux.tar.gz` release binaries are now built with Ubuntu 16.04, enabling
  them to be used on systems with a minimum of `glibc 2.23`.
- Debian packages are now built with Ubuntu 18.04, enabling them to be used on
  Debian/Ubuntu systems with a minimum of `glibc 2.27`.

### Removed
- Recipients file support from `-r/--recipient` (use `-R/--recipients-file`
  instead).
- HTTPS support. This added otherwise-unnecessary networking dependencies to
  `rage`, and there are many decisions that need to be made when downloading a
  file (e.g. what roots to trust?) that go beyond the APIs we want to focus on
  here. Users should use a tool like `curl` or `wget` to download a recipients
  file, and then pass it to `rage`.
- The unstable GitHub feature (which relied on HTTPS support).
- The unstable aliases feature.

### Fixed
- Log output is now disabled by default, to prevent non-fatal error messages
  (such as an unset or invalid `LANG` variable) being printed to stderr while
  the program succeeds (which is confusing for users). The previous behaviour
  can be configured by setting the environment variable `RUST_LOG=error`.
- Output files are now opened lazily, which avoids leaving behind an empty file
  when an error occurs before we write the header.

## [0.5.1] - 2021-02-13
### Fixed
- Bumped dependencies to `i18n-embed-fl 0.3` and `i18n-embed 0.10.2` to fix a
  transient dependency breakage, that broke `cargo install rage` because
  [`cargo install` ignores `Cargo.lock`](https://github.com/rust-lang/cargo/issues/7169).

## [0.5.0] - 2020-11-22
### Added
- Italian, Spanish, and Chinese translations!
- `ssh` feature flag, enabled by default. It can be disabled to remove support
  for `ssh-rsa` and `ssh-ed25519` recipients and identities. `ssh-rsa` keys are
  now supported without the `unstable` feature flag.

### Changed
- MSRV is now 1.45.0.

### Removed
- Default identity path (identities should instead be set per-use).
- Default alias path (for unstable aliases feature).

## [0.4.0] - 2020-03-25
### Added
- `rage-mount` can now mount ASCII-armored age files.

### Changed
- [`rage`] `-p/--passphrase` flag can no longer be used with `-d/--decrypt`
  (passphrase-encrypted files are now detected automatically).

### Removed
- `-p/--passphrase` flag from `rage-mount` (passphrase-encrypted files are now
  detected automatically).

### Fixed
- [Unix] Files encrypted with a passphrase can now be decrypted with `rage` when
  piped over stdin.

## [0.3.1] - 2020-02-11
### Fixed
- Bumped dependencies to `cookie-factory ^0.3.1` to fix nightly builds.

## [0.3.0] - 2020-02-09
(relative to the CLI tools in `age 0.2.0`)

### Added
- `-V / --version` flags to all binaries.
- Completion files for Bash, Elvish, Fish, PowerShell, and Zsh can be generated
  with `cargo run --example generate-completions`.
- The Debian package will install completion files for Bash, Fish, and Zsh.

### Changed
- If a `pinentry` binary is available, it will be used preferentially to request
  secrets such as passphrases. The previous CLI input will be used if `pinentry`
  is not available.<|MERGE_RESOLUTION|>--- conflicted
+++ resolved
@@ -10,15 +10,6 @@
 
 ## [Unreleased]
 
-<<<<<<< HEAD
-## [0.11.0] - 2024-11-03
-### Added
-- Partial French translation!
-
-### Fixed
-- [Unix] Files can now be encrypted with `rage --passphrase` when piped over
-  stdin, without requiring an explicit `-` argument as `INPUT`.
-=======
 ## [0.6.1, 0.7.2, 0.8.2, 0.9.3, 0.10.1] - 2024-11-18
 ### Security
 - The age plugin protocol previously allowed plugin names that could be
@@ -26,7 +17,14 @@
   different binary being executed as an age plugin than intended. Plugin names
   are now required to only contain alphanumeric characters or the four special
   characters `+-._`.
->>>>>>> 62f15b9d
+
+## [0.11.0] - 2024-11-03
+### Added
+- Partial French translation!
+
+### Fixed
+- [Unix] Files can now be encrypted with `rage --passphrase` when piped over
+  stdin, without requiring an explicit `-` argument as `INPUT`.
 
 ## [0.10.0] - 2024-02-04
 ### Added
