--- conflicted
+++ resolved
@@ -50,7 +50,7 @@
             filename = filename.unwrap_or_default()
         )) {
             Some(passphrase) => passphrase,
-            None => todo!(),
+            None => Err(DecryptError::KeyDecryptionFailed)?,
         };
 
         let mut identity = scrypt::Identity::new(passphrase);
@@ -100,43 +100,7 @@
     /// were not cached (and we just asked the user for a passphrase).
     fn decrypt(self, filename: Option<&str>) -> Result<(IdentityFile<C>, bool), DecryptError> {
         match self {
-<<<<<<< HEAD
-            Self::Encrypted {
-                decryptor,
-                max_work_factor,
-                callbacks,
-            } => {
-                let passphrase = match callbacks.request_passphrase(&fl!(
-                    "encrypted-passphrase-prompt",
-                    filename = filename.unwrap_or_default()
-                )) {
-                    Some(passphrase) => passphrase,
-                    None => Err(DecryptError::KeyDecryptionFailed)?,
-                };
-
-                let mut identity = scrypt::Identity::new(passphrase);
-                if let Some(max_work_factor) = max_work_factor {
-                    identity.set_max_work_factor(max_work_factor);
-                }
-
-                decryptor
-                    .decrypt(Some(&identity as _).into_iter())
-                    .map_err(|e| {
-                        if matches!(e, DecryptError::DecryptionFailed) {
-                            DecryptError::KeyDecryptionFailed
-                        } else {
-                            e
-                        }
-                    })
-                    .and_then(|stream| {
-                        let file = IdentityFile::from_buffer(io::BufReader::new(stream))?
-                            .with_callbacks(callbacks);
-                        Ok((file, true))
-                    })
-            }
-=======
             Self::Encrypted(encrypted) => encrypted.decrypt(filename).map(|file| (file, true)),
->>>>>>> d20c886c
             Self::Decrypted(identity_file) => Ok((identity_file, false)),
             // `IdentityState::decrypt` is only ever called with `Some`.
             Self::Poisoned(e) => Err(e.unwrap()),
