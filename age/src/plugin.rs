--- conflicted
+++ resolved
@@ -508,8 +508,25 @@
 
 #[cfg(test)]
 mod tests {
-<<<<<<< HEAD
-    use super::Identity;
+    use crate::{Callbacks, DecryptError, EncryptError};
+
+    use super::{
+        Identity, IdentityPluginV1, Recipient, RecipientPluginV1, PLUGIN_IDENTITY_PREFIX,
+        PLUGIN_RECIPIENT_PREFIX,
+    };
+
+    const INVALID_PLUGIN_NAME: &str = "foobar/../../../../../../../usr/bin/echo";
+
+    struct NoCallbacks;
+    impl Callbacks for NoCallbacks {
+        fn display_message(&self, _: &str) {}
+        fn request_public_string(&self, _: &str) -> Option<String> {
+            None
+        }
+        fn request_passphrase(&self, _: &str) -> Option<crate::secrecy::SecretString> {
+            None
+        }
+    }
 
     #[test]
     fn default_for_plugin() {
@@ -517,25 +534,6 @@
             Identity::default_for_plugin("foobar").to_string(),
             "AGE-PLUGIN-FOOBAR-1QVHULF",
         );
-=======
-    use crate::{Callbacks, DecryptError, EncryptError};
-
-    use super::{
-        Identity, IdentityPluginV1, Recipient, RecipientPluginV1, PLUGIN_IDENTITY_PREFIX,
-        PLUGIN_RECIPIENT_PREFIX,
-    };
-
-    const INVALID_PLUGIN_NAME: &str = "foobar/../../../../../../../usr/bin/echo";
-
-    struct NoCallbacks;
-    impl Callbacks for NoCallbacks {
-        fn prompt(&self, _: &str) {}
-        fn request_public_string(&self, _: &str) -> Option<String> {
-            None
-        }
-        fn request_passphrase(&self, _: &str) -> Option<secrecy::SecretString> {
-            None
-        }
     }
 
     #[test]
@@ -575,6 +573,5 @@
             IdentityPluginV1::new(INVALID_PLUGIN_NAME, &[], NoCallbacks),
             Err(DecryptError::MissingPlugin { binary_name }) if binary_name == INVALID_PLUGIN_NAME,
         ));
->>>>>>> 5501bb62
     }
 }