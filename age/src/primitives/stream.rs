--- conflicted
+++ resolved
@@ -416,13 +416,9 @@
     start: StartPos,
     plaintext_len: Option<u64>,
     cur_plaintext_pos: u64,
-<<<<<<< HEAD
-    chunk: Option<SecretVec<u8>>,
+    chunk: Option<SecretSlice<u8>>,
     #[cfg(feature = "async")]
     seek_state: StreamSeekState,
-=======
-    chunk: Option<SecretSlice<u8>>,
->>>>>>> d7c727ae
 }
 
 impl<R> StreamReader<R> {
