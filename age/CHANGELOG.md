--- conflicted
+++ resolved
@@ -10,7 +10,14 @@
 
 ## [Unreleased]
 
-<<<<<<< HEAD
+## [0.6.1, 0.7.2, 0.8.2, 0.9.3] - 2024-11-18
+### Security
+- The age plugin protocol previously allowed plugin names that could be
+  interpreted as file paths. Under certain conditions, this could lead to a
+  different binary being executed as an age plugin than intended. Plugin names
+  are now required to only contain alphanumeric characters or the four special
+  characters `+-._`.
+
 ## [0.10.0] - 2024-02-04
 ### Added
 - Russian translation!
@@ -70,15 +77,6 @@
   from all string-parsing APIs. The `Recipient::SshRsa` enum variant can still
   be manually constructed with such keys; this will be fixed in a future crate
   refactor.
-=======
-## [0.6.1, 0.7.2, 0.8.2, 0.9.3] - 2024-11-18
-### Security
-- The age plugin protocol previously allowed plugin names that could be
-  interpreted as file paths. Under certain conditions, this could lead to a
-  different binary being executed as an age plugin than intended. Plugin names
-  are now required to only contain alphanumeric characters or the four special
-  characters `+-._`.
->>>>>>> 2b501bef
 
 ## [0.9.2] - 2023-06-12
 ### Added
